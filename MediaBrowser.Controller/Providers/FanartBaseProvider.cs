<<<<<<< HEAD
﻿using System.Collections.Generic;
=======
﻿using MediaBrowser.Controller.Configuration;
>>>>>>> d3b9afef
using MediaBrowser.Controller.Entities;
using System;
using MediaBrowser.Model.Logging;

namespace MediaBrowser.Controller.Providers
{
    /// <summary>
    /// Class FanartBaseProvider
    /// </summary>
    public abstract class FanartBaseProvider : BaseMetadataProvider
    {
        /// <summary>
        /// The LOG o_ FILE
        /// </summary>
        protected const string LOGO_FILE = "logo.png";

        /// <summary>
        /// The AR t_ FILE
        /// </summary>
        protected const string ART_FILE = "clearart.png";

        /// <summary>
        /// The THUM b_ FILE
        /// </summary>
        protected const string THUMB_FILE = "thumb.jpg";

        /// <summary>
        /// The DIS c_ FILE
        /// </summary>
        protected const string DISC_FILE = "disc.png";

        /// <summary>
        /// The BANNE r_ FILE
        /// </summary>
        protected const string BANNER_FILE = "banner.png";

        /// <summary>
        /// The Backdrop
        /// </summary>
        protected const string BACKDROP_FILE = "backdrop.jpg";

        /// <summary>
        /// The Primary image
        /// </summary>
        protected const string PRIMARY_FILE = "folder.jpg";

        /// <summary>
        /// The API key
        /// </summary>
        protected const string APIKey = "5c6b04c68e904cfed1e6cbc9a9e683d4";

<<<<<<< HEAD
        protected FanartBaseProvider(ILogManager logManager)
            : base(logManager)
=======
        protected FanartBaseProvider(ILogManager logManager, IServerConfigurationManager configurationManager) : base(logManager, configurationManager)
>>>>>>> d3b9afef
        {
        }

        /// <summary>
        /// Needses the refresh internal.
        /// </summary>
        /// <param name="item">The item.</param>
        /// <param name="providerInfo">The provider info.</param>
        /// <returns><c>true</c> if XXXX, <c>false</c> otherwise</returns>
        protected override bool NeedsRefreshInternal(BaseItem item, BaseProviderInfo providerInfo)
        {
            if (item.DontFetchMeta) return false;

<<<<<<< HEAD
            return DateTime.UtcNow > (providerInfo.LastRefreshed.AddDays(Kernel.Instance.Configuration.MetadataRefreshDays))
                   && ShouldFetch(item, providerInfo);
=======
            return DateTime.UtcNow > (providerInfo.LastRefreshed.AddDays(ConfigurationManager.Configuration.MetadataRefreshDays)) 
                && ShouldFetch(item, providerInfo);
>>>>>>> d3b9afef
        }

        /// <summary>
        /// Gets a value indicating whether [requires internet].
        /// </summary>
        /// <value><c>true</c> if [requires internet]; otherwise, <c>false</c>.</value>
        public override bool RequiresInternet
        {
            get { return true; }
        }

        /// <summary>
        /// Gets the priority.
        /// </summary>
        /// <value>The priority.</value>
        public override MetadataProviderPriority Priority
        {
            get { return MetadataProviderPriority.Third; }
        }

        /// <summary>
        /// Shoulds the fetch.
        /// </summary>
        /// <param name="item">The item.</param>
        /// <param name="providerInfo">The provider info.</param>
        /// <returns><c>true</c> if XXXX, <c>false</c> otherwise</returns>
        protected virtual bool ShouldFetch(BaseItem item, BaseProviderInfo providerInfo)
        {
            return false;
        }
        #region Result Objects

        protected class FanArtImageInfo
        {
            public string id { get; set; }
            public string url { get; set; }
            public string likes { get; set; }
        }

        protected class FanArtMusicInfo
        {
            public string mbid_id { get; set; }
            public List<FanArtImageInfo> musiclogo { get; set; }
            public List<FanArtImageInfo> artistbackground { get; set; }
            public List<FanArtImageInfo> artistthumb { get; set; }
            public List<FanArtImageInfo> hdmusiclogo { get; set; }
            public List<FanArtImageInfo> musicbanner { get; set; }
        }

        protected class FanArtMusicResult
        {
            public FanArtMusicInfo result { get; set; }
        }

        #endregion

    }

}<|MERGE_RESOLUTION|>--- conflicted
+++ resolved
@@ -1,8 +1,5 @@
-<<<<<<< HEAD
-﻿using System.Collections.Generic;
-=======
 ﻿using MediaBrowser.Controller.Configuration;
->>>>>>> d3b9afef
+using System.Collections.Generic;
 using MediaBrowser.Controller.Entities;
 using System;
 using MediaBrowser.Model.Logging;
@@ -54,12 +51,7 @@
         /// </summary>
         protected const string APIKey = "5c6b04c68e904cfed1e6cbc9a9e683d4";
 
-<<<<<<< HEAD
-        protected FanartBaseProvider(ILogManager logManager)
-            : base(logManager)
-=======
         protected FanartBaseProvider(ILogManager logManager, IServerConfigurationManager configurationManager) : base(logManager, configurationManager)
->>>>>>> d3b9afef
         {
         }
 
@@ -73,13 +65,8 @@
         {
             if (item.DontFetchMeta) return false;
 
-<<<<<<< HEAD
-            return DateTime.UtcNow > (providerInfo.LastRefreshed.AddDays(Kernel.Instance.Configuration.MetadataRefreshDays))
-                   && ShouldFetch(item, providerInfo);
-=======
             return DateTime.UtcNow > (providerInfo.LastRefreshed.AddDays(ConfigurationManager.Configuration.MetadataRefreshDays)) 
                 && ShouldFetch(item, providerInfo);
->>>>>>> d3b9afef
         }
 
         /// <summary>
