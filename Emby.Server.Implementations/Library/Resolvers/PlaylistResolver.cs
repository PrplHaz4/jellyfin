--- conflicted
+++ resolved
@@ -1,8 +1,5 @@
-<<<<<<< HEAD
 #pragma warning disable CS1591
 
-=======
->>>>>>> 008a76cf
 using System;
 using System.IO;
 using System.Linq;
