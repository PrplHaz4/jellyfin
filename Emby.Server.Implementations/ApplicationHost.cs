--- conflicted
+++ resolved
@@ -634,14 +634,10 @@
 
             ServiceCollection.AddSingleton<IAttachmentExtractor, MediaBrowser.MediaEncoding.Attachments.AttachmentExtractor>();
 
-<<<<<<< HEAD
             ServiceCollection.AddSingleton<TranscodingJobHelper>();
-=======
-            serviceCollection.AddSingleton<TranscodingJobHelper>();
-            serviceCollection.AddScoped<MediaInfoHelper>();
-            serviceCollection.AddScoped<AudioHelper>();
-            serviceCollection.AddScoped<DynamicHlsHelper>();
->>>>>>> 634ee2d1
+            ServiceCollection.AddScoped<MediaInfoHelper>();
+            ServiceCollection.AddScoped<AudioHelper>();
+            ServiceCollection.AddScoped<DynamicHlsHelper>();
         }
 
         /// <summary>
