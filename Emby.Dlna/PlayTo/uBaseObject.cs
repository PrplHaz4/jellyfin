--- conflicted
+++ resolved
@@ -24,19 +24,6 @@
 
         public string UpnpClass { get; set; }
 
-<<<<<<< HEAD
-        public bool Equals(uBaseObject obj)
-        {
-            if (obj == null)
-            {
-                throw new ArgumentNullException(nameof(obj));
-            }
-
-            return string.Equals(Id, obj.Id, StringComparison.Ordinal);
-        }
-
-=======
->>>>>>> 8cbefdd5
         public string MediaType
         {
             get
@@ -69,7 +56,7 @@
                 throw new ArgumentNullException(nameof(obj));
             }
 
-            return string.Equals(Id, obj.Id, StringComparison.InvariantCulture);
+            return string.Equals(Id, obj.Id, StringComparison.Ordinal);
         }
     }
 }